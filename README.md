--- conflicted
+++ resolved
@@ -1,12 +1,6 @@
-gg is a grep tool for Go-language source code.
 
-<<<<<<< HEAD
-=======
-# gg: Go Grep
+# gg is a grep tool for Go-language source code.
 
-gg is a grep tool for Go-language source code. 
-
->>>>>>> 503352f7
 It restricts the search to
 designated Go token classes, such as identifiers, package names, numbers, comments, keywords, and
 the like. Because gg understands what it is searching for, it can make smart matches. For
