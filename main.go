--- conflicted
+++ resolved
@@ -236,7 +236,7 @@
 	if s.matches == 0 {
 		os.Exit(1)
 	}
-<<<<<<< HEAD
+	os.Exit(0)
 }
 
 func getMaxCPU() int {
@@ -252,7 +252,4 @@
 		}
 	}
 	return 1
-=======
-	os.Exit(0)
->>>>>>> dceb513d
 }