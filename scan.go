package main

import (
	"bufio"
	"bytes"
	"compress/bzip2"
	"compress/gzip"
	"flag"
	"fmt"
	"io"
	"io/ioutil"
	"log"
	"os"
	"path/filepath"
	"regexp"
	"strconv"
	"strings"
	"syscall"

	"github.com/MichaelTJones/lex"
	"github.com/klauspost/compress/zstd"
)

/*
Go-Grep: scan any number of Go source code files, where scanning means passing each
through Go-language lexical analysis and reporting lines where selected classes of
tokens match a search pattern defined by a reguar expression.
*/

// token class inclusion
// a: search all of the following
// c: search Comments ("//..." or "/*...*/")
// d: search Defined non-types (iota, nil, new, true,...)
// i: search Identifiers ([a-zA-Z][a-zA-Z0-9]*)
// k: search Keywords (if, for, func, go, ...)
// n: search Numbers as strings (255 as 255, 0.255, 1e255)
// o: search Operators (,+-*/[]{}()>>...)
// p: search Package names
// r: search Rune literals ('a', '\U00101234')
// s: search Strings ("quoted" or `raw`)
// t: search Types (bool, int, float64, map, ...)
// v: search numeric Values (255 as 0b1111_1111, 0377, 255, 0xff)
var G, C, D, I, K, N, O, P, R, S, T, V bool

// matching
var regex *regexp.Regexp // pattern

var sign int // literal sign
var vIsInt bool
var vInt uint64    // literal value
var vFloat float64 // literal value

func doScan() Summary {
	s := NewScan()
	fixedArgs := 2
	if *flagActLikeGrep {
		fixedArgs = 1
	}

	if flag.NArg() < fixedArgs {
		return Summary{}
	}

	// initialize regular expression matcher
	var err error
	regex, err = getRegexp(flag.Arg(fixedArgs - 1))
	if err != nil {
<<<<<<< HEAD
		return Summary{}
=======
		fmt.Fprintf(os.Stderr, "error: %v\n", err)
		os.Exit(2) // failure: (like grep: return 2 instead of 1)
		// return Summary{}
>>>>>>> 90291cd1
	}

	// gg mode
	mode := setupModeGG(flag.Args())
	C = mode.C
	D = mode.D
	G = mode.G
	I = mode.I
	K = mode.K
	N = mode.N
	O = mode.O
	P = mode.P
	R = mode.R
	S = mode.S
	T = mode.T
	V = mode.V
	vIsInt = mode.vIsInt
	vInt = mode.vInt
	vFloat = mode.vFloat

	println("scan begins")
	scanned := false

	// scan files in the file of filenames indicated by the "-list" option.
	if *flagList != "" {
		println("processing files listed in the -list option")
		*flagFileName = true // presume multiple files...print names
		s.List(*flagList)
		scanned = true
	}

	// scan files named on command line.
	if flag.NArg() > fixedArgs {
		println("processing files listed on command line")
		if flag.NArg() > fixedArgs+1 {
			*flagFileName = true // multiple files...print names
		}
		for _, v := range flag.Args()[fixedArgs:] {
			s.File(v)
		}
		scanned = true
	}

	// scan files named in standard input if nothing scanned yet.
	if !scanned {
		println("processing files listed in standard input")
		*flagFileName = true // multiple files...print names
		scanner := bufio.NewScanner(os.Stdin)
		for scanner.Scan() {
			s.File(scanner.Text())
		}
	}
	summary := s.Complete() // parallel rendevousz here...will wait
	println("scan ends")
	return summary
}

type Scan struct {
	path  string
	line  []uint32
	match []string

	bytes   int
	tokens  int
	lines   int
	matches int

	complete bool
	total    Summary
}

func NewScan() *Scan {
	return &Scan{}
}

func isVisible(name string) bool {
	if *flagVisible {
		for _, s := range strings.Split(name, string(os.PathSeparator)) {
			if s != "" && s != "." && s != ".." && s[0] == '.' {
				return false
			}
		}
	}
	return true
}

func isCompressed(name string) bool {
	ext := filepath.Ext(name)
	return ext == ".bz2" || ext == ".gz" || ext == ".zst"
}

func decompress(oldName string, oldData []byte) (newName string, newData []byte, err error) {
	ext := filepath.Ext(oldName)
	if (ext == ".go" && len(oldData) > 0) || (ext == ".zip") {
		return oldName, oldData, nil // nothing to do
	}

	var oldSize int64
	var encoded, decoder io.Reader

	// Select source of encoded data
	switch {
	case len(oldData) == 0:
		// Read from named file
		file, err := os.Open(oldName)
		if err != nil {
			println(err)
			return oldName, nil, err
		}
		defer file.Close()
		info, err := file.Stat()
		if err != nil {
			println(err)
			return oldName, nil, err
		}
		oldSize = info.Size()
		encoded = file
	default:
		// Use provided data (likely reading from an archive)
		oldSize = int64(len(oldData))
		encoded = bytes.NewReader(oldData)
	}

	// Select decompression algorithm based on file extension
	decompressed := false
	switch {
	case ext == ".bz2":
		decoder, err = bzip2.NewReader(encoded), nil
		decompressed = true
	case ext == ".gz":
		decoder, err = gzip.NewReader(encoded)
		decompressed = true
	case ext == ".zst":
		decoder, err = zstd.NewReader(encoded)
		decompressed = true
	default:
		decoder, err = encoded, nil // "just reading" is minimal compression
	}
	if err != nil {
		println(err) // error creating the decoder
		return oldName, nil, err
	}

	// Decompress the data
	if newData, err = ioutil.ReadAll(decoder); err != nil {
		println(err) // error using the decoder
		return oldName, nil, err
	}
	if decompressed {
		// Decompress the name ("sample.go.zst" → "sample.go")
		newName = strings.TrimSuffix(oldName, ext)
		printf("  %8d → %8d bytes (%6.3f×)  decompress and scan %s",
			oldSize, len(newData), float64(len(newData))/float64(oldSize), oldName)
	} else {
		newName = oldName
		printf("  %8d bytes  scan %s", len(newData), oldName)
	}

	return newName, newData, nil
}

func isArchive(name string) bool {
	if isCompressed(name) {
		ext := filepath.Ext(name)
		name = strings.TrimSuffix(name, ext) // unwrap the compression suffix
	}
	ext := filepath.Ext(name)
	return ext == ".cpio" || ext == ".tar" || ext == ".zip"
}

func isGo(name string) bool {
	if !*flagGo {
		return true
	}
	if isCompressed(name) {
		ext := filepath.Ext(name)
		name = strings.TrimSuffix(name, ext) // unwrap the compression suffix
	}
	return filepath.Ext(name) == ".go"
}

func (s *Scan) List(name string) {
	file, err := os.Open(name)
	if err != nil {
		println(err)
		return
	}

	println("scanning list of files:", name)
	scanner := bufio.NewScanner(file)
	for scanner.Scan() {
		s.File(scanner.Text())
	}
	file.Close()
}

func (s *Scan) File(name string) {
	if !isVisible(name) {
		return
	}

	info, err := os.Lstat(name)
	if err != nil {
		println(err)
		return
	}

	// process plain files
	if info.Mode().IsRegular() {
		processRegularFile(name, s)
	} else if info.Mode().IsDir() { // process directories
		switch *flagRecursive {
		case false:
			// process files in this directory
			println("processing Go files in directory", name)

			bases, err := ioutil.ReadDir(name)
			if err != nil {
				println(err)
				return
			}

			// user request: honor .gitignore blacklist
			skip := make(map[string]bool)
			foundGitIgnore := false
			for _, base := range bases {
				if base.Name() == ".gitignore" {
					foundGitIgnore = true
					break
				}
			}
			if foundGitIgnore {
				skip[".gitignore"] = true
				gi, err := os.Open(".gitignore")
				if err == nil {
					scanner := bufio.NewScanner(gi)
					for scanner.Scan() {
						skip[scanner.Text()] = true
					}
					gi.Close()
				}
			}

			for _, base := range bases {
				if skip[base.Name()] == true {
					printf("  skipping .gitignored file %q", base.Name())
					continue
				}
				fullName := filepath.Join(name, base.Name())
				if isVisible(fullName) && isGo(fullName) {
					s.Scan(fullName, nil)
				}
			}
		case true:
			// process files in this directory hierarchy
			println("processing Go files in and under directory", name)

			walker := func(path string, info os.FileInfo, err error) error {
				if err != nil {
					println(err)
					return err
				}
				name := info.Name()

				// user request: honor .gitignore blacklist
				var skip map[string]bool

				// foundGitIgnore := false
				// for _, base := range bases {
				// 	if base.Name() == ".gitignore" {
				// 		foundGitIgnore = true
				// 		break
				// 	}
				// }
				// if foundGitIgnore {

				gi, err := os.Open(".gitignore")
				if err == nil {
					skip = make(map[string]bool)
					skip[".gitignore"] = true
					scanner := bufio.NewScanner(gi)
					for scanner.Scan() {
						skip[scanner.Text()] = true
					}
					gi.Close()
				}

				if info.IsDir() {
					if !isVisible(name) {
						println("skipping hidden directory", name)
						return filepath.SkipDir
					}
				} else {
					if skip != nil && skip[name] {
						printf("  skipping .gitignored file %q", name)
					} else if isVisible(path) && isGo(path) {
						s.Scan(path, nil)
					}
				}
				return nil
			}

			err = filepath.Walk(name, walker) // standard library walker
			if err != nil {
				println(err)
			}
		}
	}
}

type Work struct {
	name   string
	source []byte
}
type Summary struct {
	bytes   int
	tokens  int
	matches int
	lines   int
	files   int
}

func (s *Summary) print(elapsed, user, system float64, printer func(string, ...interface{})) {
	printer("performance")
	printer("  grep  %d matches\n", s.matches)
	printer("  work  %d bytes, %d tokens, %d lines, %d files\n",
		s.bytes, s.tokens, s.lines, s.files)
	printer("  time  %.6f sec elapsed, %.6f sec user + %.6f system\n", elapsed, user, system)
	if elapsed > 0 {
		printer("  rate  %.0f bytes/sec, %.0f tokens/sec, %.0f lines/sec, %.0f files/sec\n",
			float64(s.bytes)/elapsed,
			float64(s.tokens)/elapsed,
			float64(s.lines)/elapsed,
			float64(s.files)/elapsed)
		printer("  scale %d worker%s (parallel speedup = %.2fx)\n",
			*flagCPUs, plural(*flagCPUs, ""), (user+system)/elapsed)
	}
}

var first = true
var workers int
var scattered int
var work []chan Work
var result []chan *Scan
var done chan Summary

func worker(index int) {
	for w := range work[index] {
		s := NewScan()
		s.scan(w.name, w.source)
		result[index] <- s
	}
	result[index] <- &Scan{complete: true} // signal that this worker is done
}

func (s *Scan) Scan(name string, source []byte) {
	if first {
		workers = *flagCPUs
		work = make([]chan Work, workers)
		result = make([]chan *Scan, workers)
		for i := 0; i < workers; i++ {
			work[i] = make(chan Work, 512)
			result[i] = make(chan *Scan, 512)
			go worker(i)
		}
		done = make(chan Summary)
		go reporter() // wait for and gather results
		first = false
	}

	switch {
	case name != "": // another file to scan
		work[scattered%workers] <- Work{name: name, source: source} // enqueue scan request
		scattered++
	case name == "": // end of scan
		for i := range work {
			close(work[i]) // signal completion to workers
		}
	}
}

func (s *Scan) scan(name string, source []byte) {
	var err error
	var newName string
	newName, source, err = decompress(name, source)
	if err != nil {
		return
	}
	s.path = newName
	s.bytes += len(source)

	// handle grep mode
	if *flagActLikeGrep || G {
		scanner := bufio.NewScanner(bytes.NewReader(source))
		line := uint32(1)
		for scanner.Scan() {
			s.lines++
			if regex.MatchString(scanner.Text()) {
				s.match = append(s.match, scanner.Text()+"\n")
				s.matches++
				if *flagLineNumber {
					s.line = append(s.line, line)
				}
			}
			line++
		}
		return
	}

	// Perform the scan by tabulating token types, subtypes, and values
	line := -1
	lexer := &lex.Lexer{Input: string(source), Mode: lex.ScanGo} // | lex.SkipSpace}

	expectPackageName := false
	skip := false
	// theWholeLine := ""
	for tok, text := lexer.Scan(); tok != lex.EOF; tok, text = lexer.Scan() {
		s.tokens++

		// if !skip {
		// 	theWholeLine = lexer.GetLine()
		// 	if !regex.MatchString(theWholeLine) {
		// 		skip = true
		// 	}
		// }

		// go mini-parser: expect package name after "package" keyword
		if expectPackageName && tok == lex.Identifier {
			if P && regex.MatchString(text) {
				s.match = append(s.match, lexer.GetLine())
				// s.match = append(s.match, theWholeLine)
				s.matches++
				if *flagLineNumber {
					s.line = append(s.line, uint32(lexer.Line))
				}
			}
			expectPackageName = false
		} else if tok == lex.Keyword && text == "package" {
			expectPackageName = true // set expectations
		}

		handle := func(flag bool) {
			// if !skip {
			if true || !skip {
				if flag && lexer.Line > line {
					if lexer.Type == lex.String && lexer.Subtype == lex.Raw {
						// match each line of the raw string individually
						scanner := bufio.NewScanner(strings.NewReader(text))
						lineInString := 0
						for scanner.Scan() {
							if regex.MatchString(scanner.Text()) {
								s.match = append(s.match, scanner.Text()+"\n")
								s.matches++
								line = lexer.Line + lineInString
								lineInString++
								if *flagLineNumber {
									s.line = append(s.line, uint32(line+1))
								}
							}
						}
					} else if regex.MatchString(text) {
						// match the token but print the line that contains it
						s.match = append(s.match, lexer.GetLine())
						// s.match = append(s.match, theWholeLine)
						s.matches++
						line = lexer.Line
						if *flagLineNumber {
							s.line = append(s.line, uint32(line+1))
						}
					}
				}
			}
		}

		switch tok {
		case lex.Space:
			if text == "\n" {
				skip = false
				s.lines++
			}
		case lex.Comment:
			handle(C)
		case lex.String:
			handle(S)
		case lex.Operator:
			handle(O)
		case lex.Rune:
			handle(R)
		case lex.Identifier:
			handle(I)
		case lex.Number:
			handle(N) // literal match
			// introducing... the value match
			if V && lexer.Line > line {
				n := text
				var nS int
				if n[0] == '-' { // never used, but someday...
					nS = -1
					n = n[1:]
				}
				switch vIsInt {
				case true:
					var nI uint64
					nI, err = strconv.ParseUint(n, 0, 64)
					if err == nil && nS == sign && nI == vInt {
						s.match = append(s.match, lexer.GetLine()) // match the token but print the line
						line = lexer.Line
					}
				case false:
					var nF float64
					nF, err = strconv.ParseFloat(n, 64)
					if err == nil && nS == sign && nF == vFloat {
						s.match = append(s.match, lexer.GetLine()) // match the token but print the line
						line = lexer.Line
					}
				}
			}
		case lex.Keyword:
			handle(K)
		case lex.Type:
			handle(T)
		case lex.Other:
			handle(D)
		case lex.Character:
			// seems maningless match unexpected illegal characters, maybe "."?
		}
	}
}

// Complete a scan
func (s *Scan) Complete() Summary {
	if !s.complete {
		s.Scan("", nil)  // Signal end of additional files...
		s.total = <-done // ...and await completion.of scanning

		for i := range result {
			close(result[i])
		}

		s.complete = true // Record completion
	}
	return s.total
}

func reporter() {
	var w io.Writer

	switch lower := strings.ToLower(*flagOutput); {
	case lower == "" || lower == "[stdout]":
		file := os.Stdout
		if *flagBufferWrites {
			b := bufio.NewWriterSize(file, *flagBufferSize) // ensure buffered writes
			defer b.Flush()
			w = b
		} else {
			w = file
		}
	case lower == "[stderr]":
		file := os.Stderr
		if *flagBufferWrites {
			b := bufio.NewWriterSize(file, *flagBufferSize) // ensure buffered writes
			defer b.Flush()
			w = b
		} else {
			w = file
		}
	case lower != "":
		var err error
		file, err := os.Create(*flagOutput)
		if err != nil {
			println(err)
			return
		}
		defer file.Close()
		w = file
	}

	// summary statistics
	total := Summary{}

	// report results per file
	gathered := 0
	completed := 0
	for {
		// get next result in search order
		s := <-result[gathered%workers]
		gathered++

		// handle completion events
		if s.complete {
			completed++ // one more worker has finished
			if completed == workers {
				break // all workers have now finished
			}
			continue
		}

		// report this file's matching lines
		for i, m := range s.match {
			// first the filename, from "-h"
			if *flagFileName {
				fmt.Fprintf(w, "%s:", s.path)
			}

			// second the line number, from "-n"
			if *flagLineNumber {
				fmt.Fprintf(w, "%d:", s.line[i])
			}

			// finally, the match itself
			start := 0
			if *flagTrim {
				for start < len(m) {
					ch := m[start]
					if ch == ' ' || ch == '\t' {
						start++
					} else {
						break
					}
				}
				if start < len(m) {
					m = m[start:]
				}
			}
			fmt.Fprintf(w, "%s", m)
		}

		total.bytes += s.bytes
		total.tokens += s.tokens
		total.matches += s.matches
		total.lines += s.lines
		total.files++
	}

	// signal completion to main program
	done <- total // scanning complete, here are totals
}

func println(v ...interface{}) {
	if *flagLog != "" {
		log.Println(v...)
	}
}

func printf(f string, v ...interface{}) {
	if *flagLog != "" {
		log.Printf(f, v...)
	}
}

func plural(n int, fill string) string {
	if n == 1 {
		return fill
	}
	return "s"
}

type searchMode struct {
	// c: search Comments ("//..." or "/*...*/")
	C bool
	// d: search Defined non-types (iota, nil, new, true,...)
	D bool
	// grep mode ?
	G bool
	// i: search Identifiers ([a-zA-Z][a-zA-Z0-9]*)
	I bool
	// k: search Keywords (if, for, func, go, ...)
	K bool
	// n: search Numbers as strings (255 as 255, 0.255, 1e255)
	N bool
	// o: search Operators (,+-*/[]{}()>>...)
	O bool
	// p: search Package names
	P bool
	// r: search Rune literals ('a', '\U00101234')
	R bool
	// s: search Strings ("quoted" or `raw`)
	S bool
	// t: search Types (bool, int, float64, map, ...)
	T bool
	// v: search numeric Values (255 as 0b1111_1111, 0377, 255, 0xff)
	V      bool
	vIsInt bool
	vInt   uint64
	vFloat float64
}

func parseFirstArg(input string) searchMode {
	result := searchMode{}
	// a: search all of the following
	if strings.Contains(input, "a") {
		result.C = true
		result.D = true
		result.I = true
		result.K = true
		result.N = true
		result.O = true
		result.P = true
		result.R = true
		result.S = true
		result.T = true
		result.V = true
	}

	// initialize token class inclusion flags
	for _, class := range input {
		switch class {
		case 'a':
			// already noted
		case 'c':
			result.C = true
		case 'C':
			result.C = false
		case 'd':
			result.D = true
		case 'D':
			result.D = false
		case 'g':
			result.G = true
		case 'i':
			result.I = true
		case 'I':
			result.I = false
		case 'k':
			result.K = true
		case 'K':
			result.K = false
		case 'n':
			result.N = true
		case 'N':
			result.N = false
		case 'o':
			result.O = true
		case 'O':
			result.O = false
		case 'p':
			result.P = true
		case 'P':
			result.P = false
		case 'r':
			result.R = true
		case 'R':
			result.R = false
		case 's':
			result.S = true
		case 'S':
			result.S = false
		case 't':
			result.T = true
		case 'T':
			result.T = false
		case 'v':
			result.V = true
		case 'V':
			result.V = false
		default:
			fmt.Fprintf(os.Stderr, "error: unrecognized token class '%c'\n", class)
		}
	}
	return result
}

func setupModeGG(args []string) searchMode {
	res := searchMode{}
	if !*flagActLikeGrep {
		if len(args) < 2 {
			// not enough args received, complete args with empty strings
			for i := len(args); i < 2; i++ {
				args = append(args, "")
			}
		}
		// handle "all" flag first before subsequent upper-case anti-flags
		res = parseFirstArg(args[0])

		// initialize numeric value matcher
		if res.V && len(args[1]) > 0 {
			n := args[1]
			if n[0] == '-' {
				sign = -1
				n = n[1:]
			}
			var err error
			res.vInt, err = strconv.ParseUint(n, 0, 64)
			res.vIsInt = true
			if err != nil {
				res.vIsInt = false
				// we did not consume all the input...maybe it is a float.
				res.vFloat, err = strconv.ParseFloat(n, 64)
				_ = res.vFloat + -5.25
				if err != nil {
					res.V = false
					fmt.Fprintf(os.Stderr, "error: %v\n", err)
				}
			}
		}
	}
	return res
}

func getRegexp(input string) (*regexp.Regexp, error) {
	regexp, err := regexp.Compile(input)
	if err != nil {
		fmt.Fprintf(os.Stderr, "error: %v\n", err)
	}
	return regexp, err
}

// Scanner is an interace created to allow us to create some tests
type Scanner interface {
	Scan(name string, source []byte)
}

type ReadNexter interface {
	Read(p []byte) (n int, err error)
	Next() (string, error)
}

func processRegularFile(name string, s Scanner) {
	var err error
	var data []byte
	if isArchive(name) && isCompressed(name) {
		name, data, err = decompress(name, nil)
		if err != nil {
			println(err)
			return
		}
	}

	var archive io.Reader
	switch {
	case len(data) == 0:
		f, err := os.Open(name)
		if err != nil {
			println(err)
			return
		}
		defer f.Close()
		archive = f
	default:
		archive = bytes.NewReader(data)
	}

	ext := strings.ToLower(filepath.Ext(name))
	switch {
	case ext == ".cpio":
		println("processing cpio archive", name)
		r := newMultiReader(archive, ext, "")
		scanFile(name, r, s)
	case ext == ".tar":
		println("processing tar archive", name)
		r := newMultiReader(archive, ext, "")
		scanFile(name, r, s)
	case ext == ".zip":
		println("processing zip archive:", name)
		mr := newMultiReader(nil, ext, name)
		scanFile(name, mr, s)
	case isGo(name):
		s.Scan(name, nil)
	default:
		println("skipping file with unrecognized extension:", name)
	}
}

func scanFile(fileName string, r ReadNexter, s Scanner) {
	for {
		name, err := r.Next()
		if err == io.EOF {
			break // End of archive
		}
		if err != nil {
			println(err)
			return
		}

		memberName := fileName + "::" + name // "archive.cpio::file.go"
		if !isGo(name) {
			println("skipping file with unrecognized extension:", memberName)
			continue
		}
		var buf bytes.Buffer
		buf.ReadFrom(r)
		bytes := buf.Bytes()
		if err != nil {
			println(err)
			return
		}
		s.Scan(memberName, bytes)
	}
}

func getResourceUsage() (user, system float64, size uint64) {
	var usage syscall.Rusage
	if err := syscall.Getrusage(syscall.RUSAGE_SELF, &usage); err != nil {
		println("Error: unable to gather resource usage data:", err)
	}
	user = float64(usage.Utime.Sec) + float64(usage.Utime.Usec)/1e6   // work by this process
	system = float64(usage.Stime.Sec) + float64(usage.Stime.Usec)/1e6 // work by OS on behalf of this process (reading files)
	size = uint64(uint32(usage.Maxrss))
	return
}<|MERGE_RESOLUTION|>--- conflicted
+++ resolved
@@ -65,13 +65,7 @@
 	var err error
 	regex, err = getRegexp(flag.Arg(fixedArgs - 1))
 	if err != nil {
-<<<<<<< HEAD
 		return Summary{}
-=======
-		fmt.Fprintf(os.Stderr, "error: %v\n", err)
-		os.Exit(2) // failure: (like grep: return 2 instead of 1)
-		// return Summary{}
->>>>>>> 90291cd1
 	}
 
 	// gg mode
